--- conflicted
+++ resolved
@@ -1197,29 +1197,6 @@
         model._current_fx_name = None
         model._current_dataloader_idx = None
 
-<<<<<<< HEAD
-    def _reset_result_and_set_fx_name(self, hook_name: str) -> bool:
-        # on_before_zero_grad is called within training_step
-        # TODO(@carmocca): Result should handle this logic
-        if "batch_start" in hook_name or hook_name in (
-            "on_before_zero_grad", "on_before_backward", "on_after_backward"
-        ):
-            return True
-        model_ref = self.lightning_module
-        if model_ref is not None:
-            # used to track current hook name called
-            model_ref._results = Result()
-            model_ref._current_fx_name = hook_name
-        return False
-
-    def _cache_logged_metrics(self):
-        model_ref = self.lightning_module
-        if model_ref is not None:
-            # capture logging for this hook
-            self.logger_connector.cache_logged_metrics()
-
-=======
->>>>>>> f15ea601
     def call_hook(self, hook_name: str, *args, **kwargs) -> Any:
         # Note this implementation is copy/pasted into the TrainLoop class in TrainLoop._on_train_epoch_end_hook
         # This was done to manage the deprecation of the `outputs` argument to on_train_epoch_end
