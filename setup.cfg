# Copyright The PyTorch Lightning team.
#
# Licensed under the Apache License, Version 2.0 (the "License");
# you may not use this file except in compliance with the License.
# You may obtain a copy of the License at
#
#     http://www.apache.org/licenses/LICENSE-2.0
#
# Unless required by applicable law or agreed to in writing, software
# distributed under the License is distributed on an "AS IS" BASIS,
# WITHOUT WARRANTIES OR CONDITIONS OF ANY KIND, either express or implied.
# See the License for the specific language governing permissions and
# limitations under the License.

[tool:pytest]
norecursedirs =
    .git
    dist
    build
python_files =
    test_*.py
# doctest_plus = disabled
addopts =
    --strict
    --doctest-modules
    --color=yes
markers =
    slow
    remote_data
    filterwarnings
    gpus_param_tests
junit_duration_report = call


[coverage:report]
exclude_lines =
    pragma: no-cover
    warnings
    pass
    rank_zero_warn
    raise NotImplementedError
# TODO: figure out how to get codecov to pick up the test results on these backends
#  The actual coverage for each is 90%+
# *metrics (94%+) are temporarily removed from testing while tests speed up
omit =
    pytorch_lightning/cluster_environments/*.py
    pytorch_lightning/utilities/distributed.py
<<<<<<< HEAD
    pytorch_lightning/trainer/evaluation_loop.py
    pytorch_lightning/trainer/predict_loop.py
=======
>>>>>>> 971908a1
    pytorch_lightning/trainer/training_loop.py
    pytorch_lightning/tuner/auto_gpu_select.py


[flake8]
max-line-length = 120
exclude =
    .tox,
    *.egg
    build
    temp

select = E,W,F
doctests = True
verbose = 2
# https://pep8.readthedocs.io/en/latest/intro.html#error-codes
format = pylint
ignore =
    E731  # Ignore "Do not assign a lambda expression, use a def"
    W503  # Ignore "Line break occurred before a binary operator"


# setup.cfg or tox.ini
[check-manifest]
ignore =
    *.yml
    .github
    .github/*
    .circleci


[metadata]
license_file = LICENSE
# long_description = file:README.md
# long_description_content_type = text/markdown


[pydocstyle]
convention = pep257
# D104, D107: Ignore missing docstrings in __init__ files and methods.
# D202: Ignore a blank line after docstring (collision with Python Black in decorators)
add-ignore = D104,D107,D202
max-line-length = 120


[yapf]
based_on_style = pep8
spaces_before_comment = 2
split_before_logical_operator = true
split_before_arithmetic_operator = true
COLUMN_LIMIT = 120
COALESCE_BRACKETS = true
DEDENT_CLOSING_BRACKETS = true
ALLOW_SPLIT_BEFORE_DICT_VALUE = false
BLANK_LINE_BEFORE_NESTED_CLASS_OR_DEF = true
NO_SPACES_AROUND_SELECTED_BINARY_OPERATORS = false


[mypy]
files = pytorch_lightning, pl_examples, benchmarks, tests
disallow_untyped_defs = True
ignore_missing_imports = True
show_error_codes = True
warn_redundant_casts = True
warn_unused_configs = True
warn_unused_ignores = True
allow_redefinition = True
# disable this rule as the Trainer attributes are defined in the connectors, not in its __init__
disable_error_code = attr-defined

# todo: add proper typing to this module...
[mypy-pytorch_lightning.callbacks.*]
ignore_errors = True
# whitelist
[mypy-pytorch_lightning.callbacks.pruning]
ignore_errors = False

# todo: add proper typing to this module...
[mypy-pytorch_lightning.core.*]
ignore_errors = True

# todo: add proper typing to this module...
[mypy-pytorch_lightning.loggers.*]
ignore_errors = True

# todo: add proper typing to this module...
[mypy-pytorch_lightning.loops.*]
ignore_errors = True

# todo: add proper typing to this module...
[mypy-pytorch_lightning.metrics.*]
ignore_errors = True

# todo: add proper typing to this module...
[mypy-pytorch_lightning.overrides.*]
ignore_errors = True

# todo: add proper typing to this module...
[mypy-pytorch_lightning.plugins.environments.*]
ignore_errors = True

# todo: add proper typing to this module...
[mypy-pytorch_lightning.plugins.training_type.*]
ignore_errors = True

# todo: add proper typing to this module...
[mypy-pytorch_lightning.profiler.*]
ignore_errors = True

# todo: add proper typing to this module...
[mypy-pytorch_lightning.pt_overrides.*]
ignore_errors = True

# todo: add proper typing to this module...
[mypy-pytorch_lightning.root_module.*]
ignore_errors = True

# todo: add proper typing to this module...
[mypy-pytorch_lightning.trainer.*]
ignore_errors = True
# whitelist
[mypy-pytorch_lightning.trainer.evaluation_loop]
ignore_errors = False
[mypy-pytorch_lightning.trainer.connectors.logger_connector]
ignore_errors = False

# todo: add proper typing to this module...
[mypy-pytorch_lightning.distributed.*]
ignore_errors = True

# todo: add proper typing to this module...
[mypy-pytorch_lightning.tuner.*]
ignore_errors = True

# todo: add proper typing to this module...
[mypy-pytorch_lightning.utilities.*]
ignore_errors = True

# todo: add proper typing to this module...
[mypy-pl_examples.*]
ignore_errors = True

# todo: add proper typing to this module...
[mypy-benchmarks.*]
ignore_errors = True

# todo: add proper typing to this module...
[mypy-tests.*]
ignore_errors = True<|MERGE_RESOLUTION|>--- conflicted
+++ resolved
@@ -45,11 +45,8 @@
 omit =
     pytorch_lightning/cluster_environments/*.py
     pytorch_lightning/utilities/distributed.py
-<<<<<<< HEAD
     pytorch_lightning/trainer/evaluation_loop.py
     pytorch_lightning/trainer/predict_loop.py
-=======
->>>>>>> 971908a1
     pytorch_lightning/trainer/training_loop.py
     pytorch_lightning/tuner/auto_gpu_select.py
 
